--- conflicted
+++ resolved
@@ -253,21 +253,9 @@
     INITIAL_CLIMB_ALTITUDE_THRESHOLD = 5.0  # Altitude threshold for initial climb phase
     INITIAL_CLIMB_TIME_THRESHOLD = 5.0      # Time threshold for initial climb phase
     INITIAL_CLIMB_VZ_DEFAULT = 1.0  # m/s
-<<<<<<< HEAD
-
-    # Initial Climb Mode Configuration:
-    # "BODY_VELOCITY" - Safer, proven mode that sends velocity commands (0,0,-climb_speed)
-    #                   Drone hovers in place while climbing vertically
-    # "LOCAL_NED"     - Position-based mode that maintains current NED position + climb offset
-    #                   Fixed in v2.6.1 to use current position instead of trajectory origin
-    #
-    # RECOMMENDATION: Use "BODY_VELOCITY" for most applications (safer, more reliable)
-    INITIAL_CLIMB_MODE = "BODY_VELOCITY"  # Changed from "LOCAL_NED" - safer default  
-=======
-    
+
     # Possible values: "BODY_VELOCITY" or "LOCAL_NED"
-    INITIAL_CLIMB_MODE = "BODY_VELOCITY"  
->>>>>>> 89918d68
+    INITIAL_CLIMB_MODE = "BODY_VELOCITY"
 
     # Feedforward Control Settings
     FEEDFORWARD_VELOCITY_ENABLED = False        # Enable feedforward velocity setpoints
